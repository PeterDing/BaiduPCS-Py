--- conflicted
+++ resolved
@@ -4,11 +4,8 @@
 
 from pathlib import Path
 from urllib.parse import urlparse, quote_plus
-<<<<<<< HEAD
-from urllib.error import URLError, HTTPError
-=======
+
 from urllib.error import HTTPError
->>>>>>> 8026b01d
 from base64 import standard_b64encode
 import re
 import json
@@ -1011,13 +1008,8 @@
                 else:
                     # return info["urls"][0]["url"].replace("&htype=", "")
                     return info["urls"][0]["url"]
-<<<<<<< HEAD
-            except urllib.error.HTTPError as e:
-                print(f"Error Code:{e.code}")
-=======
-            except HTTPError:
+           except HTTPError:
                 # 403 code could occor at unavailable downloading url, #97
->>>>>>> 8026b01d
                 return None
 
     def file_stream(
